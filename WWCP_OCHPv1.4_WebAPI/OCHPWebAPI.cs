--- conflicted
+++ resolved
@@ -337,13 +337,8 @@
                 #region Check HTTP Basic Authentication
 
                 if (Request.Authorization == null ||
-<<<<<<< HEAD
                     !HTTPLogins.Any(kvp => kvp.Key   == (Request.Authorization as HTTPBasicAuthentication)?.Username &&
                                            kvp.Value == (Request.Authorization as HTTPBasicAuthentication)?.Password))
-=======
-                    !HTTPLogins.Any(kvp => kvp.Key   == (Request.Authorization as HTTPBasicAuthentication).Username &&
-                                           kvp.Value == (Request.Authorization as HTTPBasicAuthentication).Password))
->>>>>>> b548cc3d
                 {
 
                     return Task.FromResult(
@@ -444,13 +439,8 @@
                 #region Check HTTP Basic Authentication
 
                 if (Request.Authorization == null ||
-<<<<<<< HEAD
                     !HTTPLogins.Any(kvp => kvp.Key   == (Request.Authorization as HTTPBasicAuthentication)?.Username &&
                                            kvp.Value == (Request.Authorization as HTTPBasicAuthentication)?.Password))
-=======
-                    !HTTPLogins.Any(kvp => kvp.Key   == (Request.Authorization as HTTPBasicAuthentication).Username &&
-                                           kvp.Value == (Request.Authorization as HTTPBasicAuthentication).Password))
->>>>>>> b548cc3d
                 {
 
                     return Task.FromResult(
@@ -586,13 +576,8 @@
                 #region Check HTTP Basic Authentication
 
                 if (Request.Authorization == null ||
-<<<<<<< HEAD
                     !HTTPLogins.Any(kvp => kvp.Key   == (Request.Authorization as HTTPBasicAuthentication)?.Username &&
                                            kvp.Value == (Request.Authorization as HTTPBasicAuthentication)?.Password))
-=======
-                    !HTTPLogins.Any(kvp => kvp.Key   == (Request.Authorization as HTTPBasicAuthentication).Username &&
-                                           kvp.Value == (Request.Authorization as HTTPBasicAuthentication).Password))
->>>>>>> b548cc3d
                 {
 
                     return Task.FromResult(
